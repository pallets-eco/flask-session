--- conflicted
+++ resolved
@@ -64,38 +64,64 @@
                 assert isinstance(flask.session, DynamoDBSession)
                 app_utils.test_session(app)
 
-<<<<<<< HEAD
-
-    @session_permanent
-    @session_refresh_each_request
-    def test_default(self, app_utils, _session_permanent,
-                     _session_refresh_each_request):
-=======
     def test_dynamodb_with_existing_table(self, app_utils):
         """
         Setting the SESSION_DYNAMODB_TABLE_EXISTS to True for an
         existing table shouldn't change anything.
         """
 
->>>>>>> 626095d4
         with self.setup_dynamodb():
             app = app_utils.create_app(
                 {
                     "SESSION_TYPE": "dynamodb",
                     "SESSION_DYNAMODB": self.client,
-<<<<<<< HEAD
-                    "SESSION_PERMANENT": _session_permanent,
-                    "SESSION_REFRESH_EACH_REQUEST": _session_refresh_each_request,
-
-=======
                     "SESSION_DYNAMODB_TABLE_EXISTS": True,
->>>>>>> 626095d4
                 }
             )
 
             with app.test_request_context():
                 assert isinstance(flask.session, DynamoDBSession)
-<<<<<<< HEAD
+                app_utils.test_session(app)
+
+    def test_dynamodb_with_existing_table_fails_if_table_doesnt_exist(self, app_utils):
+        """Accessing a non-existent table should result in problems."""
+
+        app = app_utils.create_app(
+            {
+                "SESSION_TYPE": "dynamodb",
+                "SESSION_DYNAMODB": boto3.resource(
+                    "dynamodb",
+                    endpoint_url="http://localhost:8000",
+                    region_name="us-west-2",
+                    aws_access_key_id="dummy",
+                    aws_secret_access_key="dummy",
+                ),
+                "SESSION_DYNAMODB_TABLE": "non-existent-123",
+                "SESSION_DYNAMODB_TABLE_EXISTS": True,
+            }
+        )
+        with app.test_request_context(), pytest.raises(AssertionError):
+            assert isinstance(flask.session, DynamoDBSession)
+            app_utils.test_session(app)
+
+
+    @session_permanent
+    @session_refresh_each_request
+    def test_default(self, app_utils, _session_permanent,
+                     _session_refresh_each_request):
+        with self.setup_dynamodb():
+            app = app_utils.create_app(
+                {
+                    "SESSION_TYPE": "dynamodb",
+                    "SESSION_DYNAMODB": self.client,
+                    "SESSION_PERMANENT": _session_permanent,
+                    "SESSION_REFRESH_EACH_REQUEST": _session_refresh_each_request,
+
+                }
+            )
+
+            with app.test_request_context():
+                assert isinstance(flask.session, DynamoDBSession)
                 self._default_test(app_utils, app)
 
     @session_permanent
@@ -119,28 +145,4 @@
 
             with app.test_request_context():
                 assert isinstance(flask.session, DynamoDBSession)
-                self._test_lifetime(app, _session_permanent)
-=======
-                app_utils.test_session(app)
-
-    def test_dynamodb_with_existing_table_fails_if_table_doesnt_exist(self, app_utils):
-        """Accessing a non-existent table should result in problems."""
-
-        app = app_utils.create_app(
-            {
-                "SESSION_TYPE": "dynamodb",
-                "SESSION_DYNAMODB": boto3.resource(
-                    "dynamodb",
-                    endpoint_url="http://localhost:8000",
-                    region_name="us-west-2",
-                    aws_access_key_id="dummy",
-                    aws_secret_access_key="dummy",
-                ),
-                "SESSION_DYNAMODB_TABLE": "non-existent-123",
-                "SESSION_DYNAMODB_TABLE_EXISTS": True,
-            }
-        )
-        with app.test_request_context(), pytest.raises(AssertionError):
-            assert isinstance(flask.session, DynamoDBSession)
-            app_utils.test_session(app)
->>>>>>> 626095d4
+                self._test_lifetime(app, _session_permanent)