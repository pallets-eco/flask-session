--- conflicted
+++ resolved
@@ -35,11 +35,7 @@
     include_package_data=True,
     platforms='any',
     install_requires=[
-<<<<<<< HEAD
         'Flask>=2.2',
-=======
-        'Flask>=0.8,<2.3',  # Flask 2.3 removed app.session_cookie_name
->>>>>>> 0a48131e
         'cachelib'
     ],
     test_suite='test_session',
